<<<<<<< HEAD
"""Medication extraction utilities for CCD documents.

This module provides functions to parse and extract medication administration details
from Continuity of Care Document (CCD) XML files. It focuses on identifying medication
entries, including their names, dosages, routes, frequencies, start and end dates,
statuses, notes, providers, and RxNorm codes.
"""

from __future__ import annotations

<<<<<<< HEAD
from typing import List, Optional, Set, Tuple, TypedDict
=======
from typing import List, Optional, TypedDict
=======
"""Medication extraction utilities for CCD documents.""" 
from __future__ import annotations

from typing import List, Optional, Set, Tuple, TypedDict
>>>>>>> 831c0d2f3d1f49be1cfebf4124c3ded16afacec9
>>>>>>> e1b3a710

from lxml import etree

from .common import XSI_NS, extract_provider_name, get_text_by_id

<<<<<<< HEAD
=======
MedicationKey = Tuple[str, str, str, str, str]
>>>>>>> 831c0d2f3d1f49be1cfebf4124c3ded16afacec9

MedicationKey = Tuple[str, str, str, str, str]


class MedicationEntry(TypedDict, total=False):
    name: Optional[str]
    rxnorm: Optional[str]
    dose: Optional[str]
    route: Optional[str]
    frequency: Optional[str]
    start: Optional[str]
    end: Optional[str]
    status: Optional[str]
    notes: Optional[str]
    provider: Optional[str]
    author_time: Optional[str]
    source_id: Optional[str]
<<<<<<< HEAD
    encounter_source_id: Optional[str]
    encounter_start: Optional[str]
    encounter_end: Optional[str]
    patient_id: Optional[str]
    start_bucket: Optional[str]
    end_bucket: Optional[str]


def _bucket_date(value: Optional[str]) -> Optional[str]:
    if not value:
        return None
    digits = ''.join(ch for ch in value if ch.isdigit())
    if len(digits) >= 8:
        return digits[:8]
    stripped = value.strip()
    return stripped or None


def _extract_encounter_details(
    encounter_el: Optional[etree._Element],
    ns: dict[str, str],
    *,
    synthetic_prefix: Optional[str] = None,
) -> Tuple[Optional[str], Optional[str], Optional[str]]:
    if encounter_el is None:
        return None, None, None
=======
<<<<<<< HEAD
>>>>>>> e1b3a710

    encounter_source_id: Optional[str] = None
    for id_el in encounter_el.findall("hl7:id", namespaces=ns):
        extension = (id_el.get("extension") or "").strip()
        root = (id_el.get("root") or "").strip()
        if extension:
            encounter_source_id = extension
            break
        if root:
            encounter_source_id = root
            break

    encounter_start: Optional[str] = None
    encounter_end: Optional[str] = None
    eff_el = encounter_el.find("hl7:effectiveTime", namespaces=ns)
    if eff_el is not None:
        value = (eff_el.get("value") or "").strip()
        if value:
            encounter_start = value
            encounter_end = value
        else:
            low_el = eff_el.find("hl7:low", namespaces=ns)
            high_el = eff_el.find("hl7:high", namespaces=ns)
            if low_el is not None:
                low_val = (low_el.get("value") or "").strip()
                if low_val:
                    encounter_start = low_val
            if high_el is not None:
                high_val = (high_el.get("value") or "").strip()
                if high_val:
                    encounter_end = high_val
            if encounter_end is None and encounter_start is not None:
                encounter_end = encounter_start

    return encounter_source_id, encounter_start, encounter_end


def _find_medication_encounter(
    med_el: etree._Element, ns: dict[str, str]
) -> Optional[etree._Element]:
    candidates: List[Tuple[str, etree._Element]] = []
    for entry_rel in med_el.findall("hl7:entryRelationship", namespaces=ns):
        type_code = (entry_rel.get("typeCode") or "").strip().upper()
        raw_encounters = entry_rel.xpath(
            ".//hl7:encounter | .//hl7:externalEncounter",
            namespaces=ns,
        )
        if not isinstance(raw_encounters, list):
            continue
        for encounter in raw_encounters:
            if isinstance(encounter, etree._Element):
                candidates.append((type_code, encounter))

    if candidates:
        for preferred in ("SUBJ", "REFR", "COMP"):
            for type_code, encounter in candidates:
                if type_code == preferred:
                    return encounter
        return candidates[0][1]

    fallback = med_el.find(".//hl7:encounter", namespaces=ns)
    if fallback is not None:
        return fallback
    return med_el.find(".//hl7:externalEncounter", namespaces=ns)


def _extract_patient_id(tree: etree._ElementTree, ns: dict[str, str]) -> Optional[str]:
    patient_ids = tree.xpath(
        ".//hl7:recordTarget/hl7:patientRole/hl7:id",
        namespaces=ns,
    )
    if isinstance(patient_ids, list):
        for id_el in patient_ids:
            if isinstance(id_el, etree._Element):
                extension = (id_el.get("extension") or "").strip()
                root = (id_el.get("root") or "").strip()
                if extension:
                    return extension
                if root:
                    return root
    return None


def parse_medications(
    tree: etree._ElementTree,
    ns: dict[str, str],
    existing_keys: Optional[Set[MedicationKey]] = None,
) -> List[MedicationEntry]:
    """Extract medication administrations and related metadata from a CCD tree."""
    root = tree.getroot() if isinstance(tree, etree._ElementTree) else None
    encompassing_encounter = None
    service_event = None
    if isinstance(root, etree._Element):
        encompassing_encounter = root.find(
            "hl7:componentOf/hl7:encompassingEncounter",
            namespaces=ns,
        )
        service_event = root.find(
            "hl7:documentationOf/hl7:serviceEvent",
            namespaces=ns,
        )
    if encompassing_encounter is None and service_event is None:
        return []

<<<<<<< HEAD
=======
    Args:
        tree: The XML tree of the CCD document.
        ns: The namespace mapping for XPath queries.
    Returns:
        A list of dictionaries, each representing a medication entry 
        with details.
    """
=======
    encounter_source_id: Optional[str]
    encounter_start: Optional[str]
    encounter_end: Optional[str]
    patient_id: Optional[str]
    start_bucket: Optional[str]
    end_bucket: Optional[str]


def _bucket_date(value: Optional[str]) -> Optional[str]:
    if not value:
        return None
    digits = ''.join(ch for ch in value if ch.isdigit())
    if len(digits) >= 8:
        return digits[:8]
    stripped = value.strip()
    return stripped or None


def _extract_encounter_details(
    encounter_el: Optional[etree._Element],
    ns: dict[str, str],
    *,
    synthetic_prefix: Optional[str] = None,
) -> Tuple[Optional[str], Optional[str], Optional[str]]:
    if encounter_el is None:
        return None, None, None

    encounter_source_id: Optional[str] = None
    for id_el in encounter_el.findall("hl7:id", namespaces=ns):
        extension = (id_el.get("extension") or "").strip()
        root = (id_el.get("root") or "").strip()
        if extension:
            encounter_source_id = extension
            break
        if root:
            encounter_source_id = root
            break

    encounter_start: Optional[str] = None
    encounter_end: Optional[str] = None
    eff_el = encounter_el.find("hl7:effectiveTime", namespaces=ns)
    if eff_el is not None:
        value = (eff_el.get("value") or "").strip()
        if value:
            encounter_start = value
            encounter_end = value
        else:
            low_el = eff_el.find("hl7:low", namespaces=ns)
            high_el = eff_el.find("hl7:high", namespaces=ns)
            if low_el is not None:
                low_val = (low_el.get("value") or "").strip()
                if low_val:
                    encounter_start = low_val
            if high_el is not None:
                high_val = (high_el.get("value") or "").strip()
                if high_val:
                    encounter_end = high_val
            if encounter_end is None and encounter_start is not None:
                encounter_end = encounter_start

    return encounter_source_id, encounter_start, encounter_end


def _find_medication_encounter(
    med_el: etree._Element, ns: dict[str, str]
) -> Optional[etree._Element]:
    candidates: List[Tuple[str, etree._Element]] = []
    for entry_rel in med_el.findall("hl7:entryRelationship", namespaces=ns):
        type_code = (entry_rel.get("typeCode") or "").strip().upper()
        raw_encounters = entry_rel.xpath(
            ".//hl7:encounter | .//hl7:externalEncounter",
            namespaces=ns,
        )
        if not isinstance(raw_encounters, list):
            continue
        for encounter in raw_encounters:
            if isinstance(encounter, etree._Element):
                candidates.append((type_code, encounter))

    if candidates:
        for preferred in ("SUBJ", "REFR", "COMP"):
            for type_code, encounter in candidates:
                if type_code == preferred:
                    return encounter
        return candidates[0][1]

    fallback = med_el.find(".//hl7:encounter", namespaces=ns)
    if fallback is not None:
        return fallback
    return med_el.find(".//hl7:externalEncounter", namespaces=ns)


def _extract_patient_id(tree: etree._ElementTree, ns: dict[str, str]) -> Optional[str]:
    patient_ids = tree.xpath(
        ".//hl7:recordTarget/hl7:patientRole/hl7:id",
        namespaces=ns,
    )
    if isinstance(patient_ids, list):
        for id_el in patient_ids:
            if isinstance(id_el, etree._Element):
                extension = (id_el.get("extension") or "").strip()
                root = (id_el.get("root") or "").strip()
                if extension:
                    return extension
                if root:
                    return root
    return None


def parse_medications(
    tree: etree._ElementTree,
    ns: dict[str, str],
    existing_keys: Optional[Set[MedicationKey]] = None,
) -> List[MedicationEntry]:
    root = tree.getroot() if isinstance(tree, etree._ElementTree) else None
    encompassing_encounter = None
    service_event = None
    if isinstance(root, etree._Element):
        encompassing_encounter = root.find(
            "hl7:componentOf/hl7:encompassingEncounter",
            namespaces=ns,
        )
        service_event = root.find(
            "hl7:documentationOf/hl7:serviceEvent",
            namespaces=ns,
        )
    if encompassing_encounter is None and service_event is None:
        return []

>>>>>>> 831c0d2f3d1f49be1cfebf4124c3ded16afacec9
>>>>>>> e1b3a710
    medications: List[MedicationEntry] = []
    raw_med_nodes = tree.xpath(
        ".//hl7:substanceAdministration[hl7:templateId[@root='2.16.840.1.113883.10.20.22.4.16']]",
        namespaces=ns,
    )
    if not isinstance(raw_med_nodes, list):
        return medications

<<<<<<< HEAD
=======
<<<<<<< HEAD
=======
>>>>>>> e1b3a710
    doc_encounter_el = tree.find(
        "hl7:componentOf/hl7:encompassingEncounter",
        namespaces=ns,
    )
    doc_prefix = "doc_encounter" if doc_encounter_el is not None else None
    (
        doc_encounter_id,
        doc_encounter_start,
        doc_encounter_end,
    ) = _extract_encounter_details(
        doc_encounter_el,
        ns,
        synthetic_prefix=doc_prefix,
    )

    patient_id = _extract_patient_id(tree, ns) or "unknown_patient"

    seen_entries: Set[MedicationKey] = set()
    registry = existing_keys if existing_keys is not None else None

<<<<<<< HEAD
=======
>>>>>>> 831c0d2f3d1f49be1cfebf4124c3ded16afacec9
>>>>>>> e1b3a710
    for med in [node for node in raw_med_nodes if isinstance(node, etree._Element)]:
        code_el = med.find(".//hl7:manufacturedMaterial/hl7:code", namespaces=ns)
        med_name: Optional[str] = None
        rxnorm_code: Optional[str] = None
        if code_el is not None:
            med_name = (code_el.get("displayName") or "").strip() or None
            rxnorm_code = (code_el.get("code") or "").strip() or None
            if not med_name:
                ref = code_el.find("hl7:originalText/hl7:reference", namespaces=ns)
                if ref is not None and ref.get("value"):
                    med_name = get_text_by_id(tree, ns, ref.get("value"))

        sig_text: Optional[str] = None
        sig_ref = med.find("hl7:text/hl7:reference", namespaces=ns)
        if sig_ref is not None and sig_ref.get("value"):
            sig_text = get_text_by_id(tree, ns, sig_ref.get("value"))
<<<<<<< HEAD

        med_id = None
        id_el = med.find("hl7:id", namespaces=ns)
        if id_el is not None:
            med_id = (id_el.get("extension") or id_el.get("root") or "").strip() or None
=======
<<<<<<< HEAD
        med_id = None
        id_el = med.find("hl7:id", namespaces=ns)
        if id_el is not None:
            med_id = id_el.get("extension") or id_el.get("root")
=======

        med_id = None
        id_el = med.find("hl7:id", namespaces=ns)
        if id_el is not None:
            med_id = (id_el.get("extension") or id_el.get("root") or "").strip() or None
>>>>>>> 831c0d2f3d1f49be1cfebf4124c3ded16afacec9
>>>>>>> e1b3a710

        author_time = None
        author_time_el = med.find("hl7:author/hl7:time", namespaces=ns)
        if author_time_el is not None:
<<<<<<< HEAD
            value = (author_time_el.get("value") or "").strip()
            author_time = value or None
=======
<<<<<<< HEAD
            author_time = author_time_el.get("value")
=======
            value = (author_time_el.get("value") or "").strip()
            author_time = value or None
>>>>>>> 831c0d2f3d1f49be1cfebf4124c3ded16afacec9
>>>>>>> e1b3a710

        provider_name = extract_provider_name(
            med,
            "hl7:author/hl7:assignedAuthor/hl7:assignedPerson/hl7:name",
            "hl7:author/hl7:assignedAuthor/hl7:representedOrganization/hl7:name",
            ns,
        )

<<<<<<< HEAD
=======
<<<<<<< HEAD
=======
>>>>>>> e1b3a710
        med_encounter_el = _find_medication_encounter(med, ns)
        med_prefix = "encounter" if med_encounter_el is not None else None
        (
            encounter_source_id,
            encounter_start,
            encounter_end,
        ) = _extract_encounter_details(
            med_encounter_el,
            ns,
            synthetic_prefix=med_prefix,
        )

        if not encounter_source_id and doc_encounter_id:
            encounter_source_id = doc_encounter_id
        if not encounter_start and doc_encounter_start:
            encounter_start = doc_encounter_start
        if not encounter_end and doc_encounter_end:
            encounter_end = doc_encounter_end
<<<<<<< HEAD
=======
>>>>>>> 831c0d2f3d1f49be1cfebf4124c3ded16afacec9
>>>>>>> e1b3a710

        start_el = med.find("hl7:effectiveTime/hl7:low", namespaces=ns)
        start = start_el.get("value") if start_el is not None else None
        end_el = med.find("hl7:effectiveTime/hl7:high", namespaces=ns)
        end = end_el.get("value") if end_el is not None else None
<<<<<<< HEAD
        start_bucket = _bucket_date(start)
        end_bucket = _bucket_date(end)
=======
<<<<<<< HEAD
=======
        start_bucket = _bucket_date(start)
        end_bucket = _bucket_date(end)
>>>>>>> 831c0d2f3d1f49be1cfebf4124c3ded16afacec9
>>>>>>> e1b3a710

        route_el = med.find("hl7:routeCode", namespaces=ns)
        route: Optional[str] = None
        if route_el is not None:
<<<<<<< HEAD
            route = (
                route_el.get("displayName")
                or route_el.get("code")
                or ""
            ).strip() or None
            if not route:
                route = (
                    route_el.findtext("hl7:originalText", namespaces=ns) or ""
                ).strip() or None
=======
<<<<<<< HEAD
            route = (route_el.get("displayName") or route_el.get("code") or "").strip() or None
            if not route:
                route = (route_el.findtext("hl7:originalText", namespaces=ns) or "").strip() or None
=======
            route = (
                route_el.get("displayName")
                or route_el.get("code")
                or ""
            ).strip() or None
            if not route:
                route = (
                    route_el.findtext("hl7:originalText", namespaces=ns) or ""
                ).strip() or None
>>>>>>> 831c0d2f3d1f49be1cfebf4124c3ded16afacec9
>>>>>>> e1b3a710

        dose: Optional[str] = None
        dose_el = med.find("hl7:doseQuantity", namespaces=ns)
        if dose_el is not None:
            dose_value = (dose_el.get("value") or "").strip()
            dose_unit = (dose_el.get("unit") or "").strip()
            if dose_value or dose_unit:
<<<<<<< HEAD
                dose = " ".join(part for part in (dose_value, dose_unit) if part)

        frequency: Optional[str] = None
        for eff in med.findall("hl7:effectiveTime", namespaces=ns):
            xsi_type = (eff.get(f"{{{XSI_NS}}}type") or "").upper()
            if xsi_type == "PIVL_TS":
=======
<<<<<<< HEAD
                dose = " ".join([part for part in (dose_value, dose_unit) if part])

        frequency: Optional[str] = None
        for eff in med.findall("hl7:effectiveTime", namespaces=ns):
            xsi_type = eff.get(f"{{{XSI_NS}}}type")
            if xsi_type and xsi_type.upper() == "PIVL_TS":
=======
                dose = " ".join(part for part in (dose_value, dose_unit) if part)

        frequency: Optional[str] = None
        for eff in med.findall("hl7:effectiveTime", namespaces=ns):
            xsi_type = (eff.get(f"{{{XSI_NS}}}type") or "").upper()
            if xsi_type == "PIVL_TS":
>>>>>>> 831c0d2f3d1f49be1cfebf4124c3ded16afacec9
>>>>>>> e1b3a710
                period = eff.find("hl7:period", namespaces=ns)
                if period is not None:
                    period_value = (period.get("value") or "").strip()
                    period_unit = (period.get("unit") or "").strip()
                    if period_value and period_unit:
                        frequency = f"Every {period_value} {period_unit}"
                    elif period_unit:
                        frequency = f"Every {period_unit}"
                    elif period_value:
                        frequency = f"Every {period_value}"
                if not frequency:
                    freq_text = eff.findtext("hl7:originalText", namespaces=ns)
                    if freq_text:
                        frequency = freq_text.strip()
                break

        status: Optional[str] = None
        raw_status_nodes = med.xpath(
            "hl7:entryRelationship/hl7:observation[hl7:code[@code='33999-4']]/hl7:value",
            namespaces=ns,
        )
<<<<<<< HEAD
        if isinstance(raw_status_nodes, list):
            status_nodes = [el for el in raw_status_nodes if isinstance(el, etree._Element)]
        else:
            status_nodes = []
        status_value = status_nodes[0] if status_nodes else None
        if status_value is not None:
=======
<<<<<<< HEAD
        status_nodes = [el for el in raw_status_nodes if isinstance(el, etree._Element)]
        status_value = status_nodes[0] if status_nodes else None
        if status_value is not None:
            status = (status_value.get("displayName") or status_value.get("code") or "").strip() or None
=======
        if isinstance(raw_status_nodes, list):
            status_nodes = [el for el in raw_status_nodes if isinstance(el, etree._Element)]
        else:
            status_nodes = []
        status_value = status_nodes[0] if status_nodes else None
        if status_value is not None:
>>>>>>> e1b3a710
            status = (
                status_value.get("displayName")
                or status_value.get("code")
                or ""
            ).strip() or None
<<<<<<< HEAD
=======
>>>>>>> 831c0d2f3d1f49be1cfebf4124c3ded16afacec9
>>>>>>> e1b3a710
        if status is None:
            status_code_el = med.find("hl7:statusCode", namespaces=ns)
            if status_code_el is not None:
                status = (status_code_el.get("code") or "").strip() or None
        if status:
            status = status.title()

        if not med_name:
            if sig_text:
                med_name = sig_text
            elif rxnorm_code:
                med_name = rxnorm_code
        if not med_name:
            continue

<<<<<<< HEAD
        entry: MedicationEntry = {
            "name": med_name,
            "rxnorm": rxnorm_code,
            "dose": dose,
            "route": route,
            "frequency": frequency,
            "start": start,
            "end": end,
            "status": status,
            "notes": sig_text,
            "provider": provider_name,
            "author_time": author_time,
            "source_id": med_id,
            "encounter_source_id": encounter_source_id,
            "encounter_start": encounter_start,
            "encounter_end": encounter_end,
            "patient_id": patient_id,
            "start_bucket": start_bucket,
            "end_bucket": end_bucket,
        }

        encounter_key = (encounter_source_id or "").strip() if encounter_source_id else ""
        name_key = (med_name or "").strip().lower()
        dose_key = (dose or "").strip().lower()
        start_key = start_bucket or (start or "").strip()
        dedupe_key: MedicationKey = (
            patient_id,
            encounter_key,
            name_key,
            dose_key,
            start_key,
        )
=======
<<<<<<< HEAD
        medications.append(
            {
                "name": med_name,
                "rxnorm": rxnorm_code,
                "dose": dose,
                "route": route,
                "frequency": frequency,
                "start": start,
                "end": end,
                "status": status,
                "notes": sig_text,
                "provider": provider_name,
                "author_time": author_time,
                "source_id": med_id,
            }
        )
=======
        entry: MedicationEntry = {
            "name": med_name,
            "rxnorm": rxnorm_code,
            "dose": dose,
            "route": route,
            "frequency": frequency,
            "start": start,
            "end": end,
            "status": status,
            "notes": sig_text,
            "provider": provider_name,
            "author_time": author_time,
            "source_id": med_id,
            "encounter_source_id": encounter_source_id,
            "encounter_start": encounter_start,
            "encounter_end": encounter_end,
            "patient_id": patient_id,
            "start_bucket": start_bucket,
            "end_bucket": end_bucket,
        }

        encounter_key = (encounter_source_id or "").strip() if encounter_source_id else ""
        name_key = (med_name or "").strip().lower()
        dose_key = (dose or "").strip().lower()
        start_key = start_bucket or (start or "").strip()
        dedupe_key: MedicationKey = (
            patient_id,
            encounter_key,
            name_key,
            dose_key,
            start_key,
        )
>>>>>>> e1b3a710
        if dedupe_key in seen_entries:
            continue
        if registry is not None and dedupe_key in registry:
            continue
        seen_entries.add(dedupe_key)
        if registry is not None:
            registry.add(dedupe_key)

        medications.append(entry)
<<<<<<< HEAD
=======
>>>>>>> 831c0d2f3d1f49be1cfebf4124c3ded16afacec9
>>>>>>> e1b3a710

    return medications
<|MERGE_RESOLUTION|>--- conflicted
+++ resolved
@@ -1,4 +1,3 @@
-<<<<<<< HEAD
 """Medication extraction utilities for CCD documents.
 
 This module provides functions to parse and extract medication administration details
@@ -8,27 +7,10 @@
 """
 
 from __future__ import annotations
-
-<<<<<<< HEAD
 from typing import List, Optional, Set, Tuple, TypedDict
-=======
-from typing import List, Optional, TypedDict
-=======
-"""Medication extraction utilities for CCD documents.""" 
-from __future__ import annotations
-
-from typing import List, Optional, Set, Tuple, TypedDict
->>>>>>> 831c0d2f3d1f49be1cfebf4124c3ded16afacec9
->>>>>>> e1b3a710
-
 from lxml import etree
-
 from .common import XSI_NS, extract_provider_name, get_text_by_id
 
-<<<<<<< HEAD
-=======
-MedicationKey = Tuple[str, str, str, str, str]
->>>>>>> 831c0d2f3d1f49be1cfebf4124c3ded16afacec9
 
 MedicationKey = Tuple[str, str, str, str, str]
 
@@ -46,14 +28,12 @@
     provider: Optional[str]
     author_time: Optional[str]
     source_id: Optional[str]
-<<<<<<< HEAD
     encounter_source_id: Optional[str]
     encounter_start: Optional[str]
     encounter_end: Optional[str]
     patient_id: Optional[str]
     start_bucket: Optional[str]
     end_bucket: Optional[str]
-
 
 def _bucket_date(value: Optional[str]) -> Optional[str]:
     if not value:
@@ -73,9 +53,6 @@
 ) -> Tuple[Optional[str], Optional[str], Optional[str]]:
     if encounter_el is None:
         return None, None, None
-=======
-<<<<<<< HEAD
->>>>>>> e1b3a710
 
     encounter_source_id: Optional[str] = None
     for id_el in encounter_el.findall("hl7:id", namespaces=ns):
@@ -164,7 +141,6 @@
     ns: dict[str, str],
     existing_keys: Optional[Set[MedicationKey]] = None,
 ) -> List[MedicationEntry]:
-    """Extract medication administrations and related metadata from a CCD tree."""
     root = tree.getroot() if isinstance(tree, etree._ElementTree) else None
     encompassing_encounter = None
     service_event = None
@@ -180,147 +156,6 @@
     if encompassing_encounter is None and service_event is None:
         return []
 
-<<<<<<< HEAD
-=======
-    Args:
-        tree: The XML tree of the CCD document.
-        ns: The namespace mapping for XPath queries.
-    Returns:
-        A list of dictionaries, each representing a medication entry 
-        with details.
-    """
-=======
-    encounter_source_id: Optional[str]
-    encounter_start: Optional[str]
-    encounter_end: Optional[str]
-    patient_id: Optional[str]
-    start_bucket: Optional[str]
-    end_bucket: Optional[str]
-
-
-def _bucket_date(value: Optional[str]) -> Optional[str]:
-    if not value:
-        return None
-    digits = ''.join(ch for ch in value if ch.isdigit())
-    if len(digits) >= 8:
-        return digits[:8]
-    stripped = value.strip()
-    return stripped or None
-
-
-def _extract_encounter_details(
-    encounter_el: Optional[etree._Element],
-    ns: dict[str, str],
-    *,
-    synthetic_prefix: Optional[str] = None,
-) -> Tuple[Optional[str], Optional[str], Optional[str]]:
-    if encounter_el is None:
-        return None, None, None
-
-    encounter_source_id: Optional[str] = None
-    for id_el in encounter_el.findall("hl7:id", namespaces=ns):
-        extension = (id_el.get("extension") or "").strip()
-        root = (id_el.get("root") or "").strip()
-        if extension:
-            encounter_source_id = extension
-            break
-        if root:
-            encounter_source_id = root
-            break
-
-    encounter_start: Optional[str] = None
-    encounter_end: Optional[str] = None
-    eff_el = encounter_el.find("hl7:effectiveTime", namespaces=ns)
-    if eff_el is not None:
-        value = (eff_el.get("value") or "").strip()
-        if value:
-            encounter_start = value
-            encounter_end = value
-        else:
-            low_el = eff_el.find("hl7:low", namespaces=ns)
-            high_el = eff_el.find("hl7:high", namespaces=ns)
-            if low_el is not None:
-                low_val = (low_el.get("value") or "").strip()
-                if low_val:
-                    encounter_start = low_val
-            if high_el is not None:
-                high_val = (high_el.get("value") or "").strip()
-                if high_val:
-                    encounter_end = high_val
-            if encounter_end is None and encounter_start is not None:
-                encounter_end = encounter_start
-
-    return encounter_source_id, encounter_start, encounter_end
-
-
-def _find_medication_encounter(
-    med_el: etree._Element, ns: dict[str, str]
-) -> Optional[etree._Element]:
-    candidates: List[Tuple[str, etree._Element]] = []
-    for entry_rel in med_el.findall("hl7:entryRelationship", namespaces=ns):
-        type_code = (entry_rel.get("typeCode") or "").strip().upper()
-        raw_encounters = entry_rel.xpath(
-            ".//hl7:encounter | .//hl7:externalEncounter",
-            namespaces=ns,
-        )
-        if not isinstance(raw_encounters, list):
-            continue
-        for encounter in raw_encounters:
-            if isinstance(encounter, etree._Element):
-                candidates.append((type_code, encounter))
-
-    if candidates:
-        for preferred in ("SUBJ", "REFR", "COMP"):
-            for type_code, encounter in candidates:
-                if type_code == preferred:
-                    return encounter
-        return candidates[0][1]
-
-    fallback = med_el.find(".//hl7:encounter", namespaces=ns)
-    if fallback is not None:
-        return fallback
-    return med_el.find(".//hl7:externalEncounter", namespaces=ns)
-
-
-def _extract_patient_id(tree: etree._ElementTree, ns: dict[str, str]) -> Optional[str]:
-    patient_ids = tree.xpath(
-        ".//hl7:recordTarget/hl7:patientRole/hl7:id",
-        namespaces=ns,
-    )
-    if isinstance(patient_ids, list):
-        for id_el in patient_ids:
-            if isinstance(id_el, etree._Element):
-                extension = (id_el.get("extension") or "").strip()
-                root = (id_el.get("root") or "").strip()
-                if extension:
-                    return extension
-                if root:
-                    return root
-    return None
-
-
-def parse_medications(
-    tree: etree._ElementTree,
-    ns: dict[str, str],
-    existing_keys: Optional[Set[MedicationKey]] = None,
-) -> List[MedicationEntry]:
-    root = tree.getroot() if isinstance(tree, etree._ElementTree) else None
-    encompassing_encounter = None
-    service_event = None
-    if isinstance(root, etree._Element):
-        encompassing_encounter = root.find(
-            "hl7:componentOf/hl7:encompassingEncounter",
-            namespaces=ns,
-        )
-        service_event = root.find(
-            "hl7:documentationOf/hl7:serviceEvent",
-            namespaces=ns,
-        )
-    if encompassing_encounter is None and service_event is None:
-        return []
-
->>>>>>> 831c0d2f3d1f49be1cfebf4124c3ded16afacec9
->>>>>>> e1b3a710
     medications: List[MedicationEntry] = []
     raw_med_nodes = tree.xpath(
         ".//hl7:substanceAdministration[hl7:templateId[@root='2.16.840.1.113883.10.20.22.4.16']]",
@@ -329,11 +164,6 @@
     if not isinstance(raw_med_nodes, list):
         return medications
 
-<<<<<<< HEAD
-=======
-<<<<<<< HEAD
-=======
->>>>>>> e1b3a710
     doc_encounter_el = tree.find(
         "hl7:componentOf/hl7:encompassingEncounter",
         namespaces=ns,
@@ -354,10 +184,6 @@
     seen_entries: Set[MedicationKey] = set()
     registry = existing_keys if existing_keys is not None else None
 
-<<<<<<< HEAD
-=======
->>>>>>> 831c0d2f3d1f49be1cfebf4124c3ded16afacec9
->>>>>>> e1b3a710
     for med in [node for node in raw_med_nodes if isinstance(node, etree._Element)]:
         code_el = med.find(".//hl7:manufacturedMaterial/hl7:code", namespaces=ns)
         med_name: Optional[str] = None
@@ -374,41 +200,17 @@
         sig_ref = med.find("hl7:text/hl7:reference", namespaces=ns)
         if sig_ref is not None and sig_ref.get("value"):
             sig_text = get_text_by_id(tree, ns, sig_ref.get("value"))
-<<<<<<< HEAD
 
         med_id = None
         id_el = med.find("hl7:id", namespaces=ns)
         if id_el is not None:
             med_id = (id_el.get("extension") or id_el.get("root") or "").strip() or None
-=======
-<<<<<<< HEAD
-        med_id = None
-        id_el = med.find("hl7:id", namespaces=ns)
-        if id_el is not None:
-            med_id = id_el.get("extension") or id_el.get("root")
-=======
-
-        med_id = None
-        id_el = med.find("hl7:id", namespaces=ns)
-        if id_el is not None:
-            med_id = (id_el.get("extension") or id_el.get("root") or "").strip() or None
->>>>>>> 831c0d2f3d1f49be1cfebf4124c3ded16afacec9
->>>>>>> e1b3a710
 
         author_time = None
         author_time_el = med.find("hl7:author/hl7:time", namespaces=ns)
         if author_time_el is not None:
-<<<<<<< HEAD
             value = (author_time_el.get("value") or "").strip()
             author_time = value or None
-=======
-<<<<<<< HEAD
-            author_time = author_time_el.get("value")
-=======
-            value = (author_time_el.get("value") or "").strip()
-            author_time = value or None
->>>>>>> 831c0d2f3d1f49be1cfebf4124c3ded16afacec9
->>>>>>> e1b3a710
 
         provider_name = extract_provider_name(
             med,
@@ -417,11 +219,6 @@
             ns,
         )
 
-<<<<<<< HEAD
-=======
-<<<<<<< HEAD
-=======
->>>>>>> e1b3a710
         med_encounter_el = _find_medication_encounter(med, ns)
         med_prefix = "encounter" if med_encounter_el is not None else None
         (
@@ -440,30 +237,17 @@
             encounter_start = doc_encounter_start
         if not encounter_end and doc_encounter_end:
             encounter_end = doc_encounter_end
-<<<<<<< HEAD
-=======
->>>>>>> 831c0d2f3d1f49be1cfebf4124c3ded16afacec9
->>>>>>> e1b3a710
 
         start_el = med.find("hl7:effectiveTime/hl7:low", namespaces=ns)
         start = start_el.get("value") if start_el is not None else None
         end_el = med.find("hl7:effectiveTime/hl7:high", namespaces=ns)
         end = end_el.get("value") if end_el is not None else None
-<<<<<<< HEAD
         start_bucket = _bucket_date(start)
         end_bucket = _bucket_date(end)
-=======
-<<<<<<< HEAD
-=======
-        start_bucket = _bucket_date(start)
-        end_bucket = _bucket_date(end)
->>>>>>> 831c0d2f3d1f49be1cfebf4124c3ded16afacec9
->>>>>>> e1b3a710
 
         route_el = med.find("hl7:routeCode", namespaces=ns)
         route: Optional[str] = None
         if route_el is not None:
-<<<<<<< HEAD
             route = (
                 route_el.get("displayName")
                 or route_el.get("code")
@@ -473,23 +257,6 @@
                 route = (
                     route_el.findtext("hl7:originalText", namespaces=ns) or ""
                 ).strip() or None
-=======
-<<<<<<< HEAD
-            route = (route_el.get("displayName") or route_el.get("code") or "").strip() or None
-            if not route:
-                route = (route_el.findtext("hl7:originalText", namespaces=ns) or "").strip() or None
-=======
-            route = (
-                route_el.get("displayName")
-                or route_el.get("code")
-                or ""
-            ).strip() or None
-            if not route:
-                route = (
-                    route_el.findtext("hl7:originalText", namespaces=ns) or ""
-                ).strip() or None
->>>>>>> 831c0d2f3d1f49be1cfebf4124c3ded16afacec9
->>>>>>> e1b3a710
 
         dose: Optional[str] = None
         dose_el = med.find("hl7:doseQuantity", namespaces=ns)
@@ -497,30 +264,12 @@
             dose_value = (dose_el.get("value") or "").strip()
             dose_unit = (dose_el.get("unit") or "").strip()
             if dose_value or dose_unit:
-<<<<<<< HEAD
                 dose = " ".join(part for part in (dose_value, dose_unit) if part)
 
         frequency: Optional[str] = None
         for eff in med.findall("hl7:effectiveTime", namespaces=ns):
             xsi_type = (eff.get(f"{{{XSI_NS}}}type") or "").upper()
             if xsi_type == "PIVL_TS":
-=======
-<<<<<<< HEAD
-                dose = " ".join([part for part in (dose_value, dose_unit) if part])
-
-        frequency: Optional[str] = None
-        for eff in med.findall("hl7:effectiveTime", namespaces=ns):
-            xsi_type = eff.get(f"{{{XSI_NS}}}type")
-            if xsi_type and xsi_type.upper() == "PIVL_TS":
-=======
-                dose = " ".join(part for part in (dose_value, dose_unit) if part)
-
-        frequency: Optional[str] = None
-        for eff in med.findall("hl7:effectiveTime", namespaces=ns):
-            xsi_type = (eff.get(f"{{{XSI_NS}}}type") or "").upper()
-            if xsi_type == "PIVL_TS":
->>>>>>> 831c0d2f3d1f49be1cfebf4124c3ded16afacec9
->>>>>>> e1b3a710
                 period = eff.find("hl7:period", namespaces=ns)
                 if period is not None:
                     period_value = (period.get("value") or "").strip()
@@ -542,36 +291,17 @@
             "hl7:entryRelationship/hl7:observation[hl7:code[@code='33999-4']]/hl7:value",
             namespaces=ns,
         )
-<<<<<<< HEAD
         if isinstance(raw_status_nodes, list):
             status_nodes = [el for el in raw_status_nodes if isinstance(el, etree._Element)]
         else:
             status_nodes = []
         status_value = status_nodes[0] if status_nodes else None
         if status_value is not None:
-=======
-<<<<<<< HEAD
-        status_nodes = [el for el in raw_status_nodes if isinstance(el, etree._Element)]
-        status_value = status_nodes[0] if status_nodes else None
-        if status_value is not None:
-            status = (status_value.get("displayName") or status_value.get("code") or "").strip() or None
-=======
-        if isinstance(raw_status_nodes, list):
-            status_nodes = [el for el in raw_status_nodes if isinstance(el, etree._Element)]
-        else:
-            status_nodes = []
-        status_value = status_nodes[0] if status_nodes else None
-        if status_value is not None:
->>>>>>> e1b3a710
             status = (
                 status_value.get("displayName")
                 or status_value.get("code")
                 or ""
             ).strip() or None
-<<<<<<< HEAD
-=======
->>>>>>> 831c0d2f3d1f49be1cfebf4124c3ded16afacec9
->>>>>>> e1b3a710
         if status is None:
             status_code_el = med.find("hl7:statusCode", namespaces=ns)
             if status_code_el is not None:
@@ -587,7 +317,6 @@
         if not med_name:
             continue
 
-<<<<<<< HEAD
         entry: MedicationEntry = {
             "name": med_name,
             "rxnorm": rxnorm_code,
@@ -620,58 +349,6 @@
             dose_key,
             start_key,
         )
-=======
-<<<<<<< HEAD
-        medications.append(
-            {
-                "name": med_name,
-                "rxnorm": rxnorm_code,
-                "dose": dose,
-                "route": route,
-                "frequency": frequency,
-                "start": start,
-                "end": end,
-                "status": status,
-                "notes": sig_text,
-                "provider": provider_name,
-                "author_time": author_time,
-                "source_id": med_id,
-            }
-        )
-=======
-        entry: MedicationEntry = {
-            "name": med_name,
-            "rxnorm": rxnorm_code,
-            "dose": dose,
-            "route": route,
-            "frequency": frequency,
-            "start": start,
-            "end": end,
-            "status": status,
-            "notes": sig_text,
-            "provider": provider_name,
-            "author_time": author_time,
-            "source_id": med_id,
-            "encounter_source_id": encounter_source_id,
-            "encounter_start": encounter_start,
-            "encounter_end": encounter_end,
-            "patient_id": patient_id,
-            "start_bucket": start_bucket,
-            "end_bucket": end_bucket,
-        }
-
-        encounter_key = (encounter_source_id or "").strip() if encounter_source_id else ""
-        name_key = (med_name or "").strip().lower()
-        dose_key = (dose or "").strip().lower()
-        start_key = start_bucket or (start or "").strip()
-        dedupe_key: MedicationKey = (
-            patient_id,
-            encounter_key,
-            name_key,
-            dose_key,
-            start_key,
-        )
->>>>>>> e1b3a710
         if dedupe_key in seen_entries:
             continue
         if registry is not None and dedupe_key in registry:
@@ -681,9 +358,5 @@
             registry.add(dedupe_key)
 
         medications.append(entry)
-<<<<<<< HEAD
-=======
->>>>>>> 831c0d2f3d1f49be1cfebf4124c3ded16afacec9
->>>>>>> e1b3a710
 
     return medications
